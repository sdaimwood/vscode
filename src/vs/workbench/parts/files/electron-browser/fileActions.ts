--- conflicted
+++ resolved
@@ -327,19 +327,7 @@
 		}
 	}
 
-<<<<<<< HEAD
-	public run(context?: any): TPromise<any> {
-=======
 	public run(context?: any): Promise<any> {
-		if (!context) {
-			return Promise.reject(new Error('No context provided to BaseNewAction.'));
-		}
-
-		const viewletState = <IFileViewletState>context.viewletState;
-		if (!viewletState) {
-			return Promise.reject(new Error('Invalid viewlet state provided to BaseNewAction.'));
-		}
->>>>>>> a684fe7e
 
 		let folder = this.presetFolder;
 		if (!folder) {
@@ -1554,11 +1542,7 @@
 
 // TODO@isidor these commands are calling into actions due to the complex inheritance action structure.
 // It should be the other way around, that actions call into commands.
-<<<<<<< HEAD
-function openExplorerAndRunAction(accessor: ServicesAccessor, constructor: IConstructorSignature3<AsyncDataTree<ExplorerItem>, EditableExplorerItems, ExplorerItem, Action>): TPromise<any> {
-=======
-function openExplorerAndRunAction(accessor: ServicesAccessor, constructor: IConstructorSignature2<ITree, ExplorerItem, Action>): Promise<any> {
->>>>>>> a684fe7e
+function openExplorerAndRunAction(accessor: ServicesAccessor, constructor: IConstructorSignature3<AsyncDataTree<ExplorerItem>, EditableExplorerItems, ExplorerItem, Action>): Promise<any> {
 	const instantationService = accessor.get(IInstantiationService);
 	const listService = accessor.get(IListService);
 	const viewletService = accessor.get(IViewletService);
