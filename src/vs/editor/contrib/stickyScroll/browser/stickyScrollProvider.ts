--- conflicted
+++ resolved
@@ -13,12 +13,9 @@
 import { Range } from 'vs/editor/common/core/range';
 import { Emitter } from 'vs/base/common/event';
 import { binarySearch } from 'vs/base/common/arrays';
-<<<<<<< HEAD
 import { Iterable } from 'vs/base/common/iterator';
-=======
 import { FoldingController } from 'vs/editor/contrib/folding/browser/folding';
 import { FoldingModel } from 'vs/editor/contrib/folding/browser/foldingModel';
->>>>>>> f62d2c84
 
 export class StickyRange {
 	constructor(
@@ -105,13 +102,10 @@
 			if (token.isCancellationRequested) {
 				return;
 			}
-<<<<<<< HEAD
-			const outlineData = StickyOutlineElement.fromOutlineModel(outlineModel, this._providerID);
-			this._outlineModel = outlineData.stickyOutlineElement;
-			this._providerID = outlineData.providerID;
-=======
 			if (outlineModel.children.size !== 0) {
-				this._outlineModel = StickyOutlineElement.fromOutlineModel(outlineModel, -1);
+				const { stickyOutlineElement, providerID } = StickyOutlineElement.fromOutlineModel(outlineModel, this._providerID);
+				this._outlineModel = stickyOutlineElement;
+				this._providerID = providerID;
 			} else {
 				const foldingController = FoldingController.get(this._editor);
 				const foldingModel = await foldingController?.getFoldingModel();
@@ -128,7 +122,6 @@
 					);
 				}
 			}
->>>>>>> f62d2c84
 			this._modelVersionId = modelVersionId;
 		}
 	}
@@ -218,7 +211,7 @@
 			}
 		});
 		const range = new StickyRange(outlineElement.symbol.selectionRange.startLineNumber, outlineElement.symbol.range.endLineNumber);
-		return new StickyOutlineElement(range, children);
+		return new StickyOutlineElement(range, children, undefined);
 	}
 
 	public static fromOutlineModel(outlineModel: OutlineModel, providerID: string): { stickyOutlineElement: StickyOutlineElement; providerID: string } {
@@ -252,8 +245,7 @@
 		for (const outlineElement of outlineElements.values()) {
 			stickyChildren.push(StickyOutlineElement.fromOutlineElement(outlineElement, outlineElement.symbol.selectionRange.startLineNumber));
 		}
-<<<<<<< HEAD
-		const stickyOutlineElement = new StickyOutlineElement(undefined, stickyChildren);
+		const stickyOutlineElement = new StickyOutlineElement(undefined, stickyChildren, undefined);
 
 		return {
 			stickyOutlineElement: stickyOutlineElement,
@@ -271,12 +263,6 @@
 		} else {
 			return res;
 		}
-=======
-		return new StickyOutlineElement(
-			range,
-			children,
-			undefined
-		);
 	}
 
 	public static fromFoldingModel(foldingModel: FoldingModel): StickyOutlineElement {
@@ -310,7 +296,6 @@
 			stackOfParents.push(range);
 		}
 		return stickyOutlineElement;
->>>>>>> f62d2c84
 	}
 
 	constructor(
